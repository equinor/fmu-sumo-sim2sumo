"""Upload tabular data from reservoir simulators to sumo
   Does three things:
   1. Extracts data from simulator to arrow files
   2. Adds the required metadata while exporting to disc
   3. Uploads to Sumo
"""

import logging
from pathlib import Path
import sys
from typing import Union

import pyarrow as pa
import pyarrow.parquet as pq
import pandas as pd
import res2df

from ._special_treatments import (
    SUBMOD_DICT,
    complete_rft,
    convert_to_arrow,
    vfp_to_arrow_dict,
    find_md_log,
)
from .common import (
    generate_meta,
    convert_2_sumo_file,
)


SUBMOD_CONTENT = {
    "summary": "timeseries",
    "satfunc": "relperm",
    "vfp": "lift_curves",
}
SUBMOD_CONTENT.update(
    {name: name for name in ["rft", "pvt", "transmissibilities"]}
)


def table_to_bytes(table: pa.Table):
    """Return table as bytestring

    Args:
        table (pa.Table): the table to be converted

    Returns:
        bytes: table as bytestring
    """
    logger = logging.getLogger(__name__ + ".table_to_bytes")
    sink = pa.BufferOutputStream()
    logger.debug("Writing %s to sink", table)
    pq.write_table(table, sink)
    byte_string = sink.getvalue().to_pybytes()
    logger.debug("Returning bytestring with size %s", len(byte_string))
    return byte_string


def table_2_bytestring(table):
    """Convert pa.table to bytestring

    Args:
        table (pa.table): the table to convert

    Returns:
        bytest: the bytes string
    """
    return table_to_bytes(table)


def generate_table_meta(datafile, obj, tagname, config):
    """Generate metadata for xtgeo object

    Args:
        datafile (str): path to datafile
        obj (xtgeo object): the object to generate metadata on
        prefix (str): prefix to include
        config (dict): the fmu config file
        content (str): content for data

    Returns:
        dict: the metadata for obj
    """
    logger = logging.getLogger(__name__ + ".generate_table_meta")

    if "vfp" in tagname.lower():
        content = "lift_curves"
    else:
        content = SUBMOD_CONTENT.get(tagname, "property")

    metadata = generate_meta(config, datafile, tagname, obj, content)
    logger.debug("Generated meta are %s", metadata)

    return metadata


def convert_table_2_sumo_file(datafile, obj, tagname, config):
    """Convert table to Sumo File ready for shipping to sumo

    Args:
      datafile (str|PosixPath): path to datafile connected to extracted object
        obj (pa.Table): The object to prepare for upload
        tagname (str): what submodule the table is extracted from
        config (dict): dictionary with master metadata needed for Sumo
    Returns:
         SumoFile: Object containing table object as bytestring + metadata as dictionary
    """
    logger = logging.getLogger(__name__ + ".convert_table_2_sumo_file")
    logger.debug("Datafile %s", datafile)
    logger.debug("Obj of type: %s", type(obj))
    logger.debug("tagname: %s", tagname)
    logger.debug("Config: %s", config)

    meta_args = (datafile, obj, tagname, config)
    logger.debug(
        "sending in %s",
        dict(
            zip(("datafile", "obj", "tagname", "config", "content"), meta_args)
        ),
    )
    sumo_file = convert_2_sumo_file(
        obj, table_2_bytestring, generate_table_meta, meta_args
    )
    return sumo_file


def get_table(
    datafile_path: str, submod: str, **kwargs
) -> Union[pa.Table, pd.DataFrame]:
    """Fetch arrow.table/pd.dataframe from simulator results

    Args:
        datafile_path (str): the path to the simulator datafile
        submod (str): the name of the submodule to extract with
        kwargs (dict): other options

    Returns:
        pd.DataFrame: the extracted data
    """
    logger = logging.getLogger(__file__ + ".get_table")
    logger.debug(
        "Input arguments %s",
    )
    extract_df = SUBMOD_DICT[submod]["extract"]
    arrow = kwargs.get("arrow", True)
    try:
        del kwargs[
            "arrow"
        ]  # This argument should not be passed to extract function
    except KeyError:
        logger.debug("No arrow key to delete")
    output = None
    trace = None
<<<<<<< HEAD
    print_help = False
    if print_help:
        print("------------------")
        print(SUBMOD_DICT[submod]["doc"])
        print("------------------")
        # TODO: see if there is a cleaner way with rft, see functions
        # find_md_log, and complete_rft, but needs really to be fixed in res2df
    else:
        md_log_file = find_md_log(submod, kwargs)
        logger.debug("Checking these passed options %s", kwargs)
        try:
            logger.info(
                "Extracting data from %s with func %s for %s",
                datafile_path,
                extract_df.__name__,
                submod,
            )
            datafile_path_no_suffix = Path(datafile_path).with_suffix("")
            output = extract_df(
                res2df.ResdataFiles(datafile_path_no_suffix),
                **kwargs,
            )
            if submod == "rft":

                output = complete_rft(output, md_log_file)
            if arrow:
                try:
                    convert_func = SUBMOD_DICT[submod]["arrow_convertor"]
                    logger.debug(
                        "Using function %s to convert to arrow",
                        convert_func.__name__,
                    )
                    output = convert_func(output)
                except pa.lib.ArrowInvalid:
                    logger.warning(
                        "Arrow invalid, cannot convert to arrow, keeping pandas format, (trace %s)",
                        sys.exc_info()[1],
                    )
                    logger.debug(
                        "Falling back to converting with %s",
                        convert_to_arrow.__name__,
                    )
                    output = convert_to_arrow(output)

                except TypeError:
                    logger.warning("Type error, cannot convert to arrow")

        except TypeError:
            trace = sys.exc_info()[1]
        except FileNotFoundError:
            trace = sys.exc_info()[1]
        except ValueError:
            trace = sys.exc_info()[1]
        if trace is not None:
            logger.warning(
                "Trace: %s, \nNo results produced ",
                trace,
            )
=======
    # TODO: see if there is a cleaner way with rft, see functions
    # find_md_log, and complete_rft, but needs really to be fixed in res2df
    md_log_file = find_md_log(submod, kwargs)
    logger.debug("Checking these passed options %s", kwargs)
    try:
        logger.info(
            "Extracting data from %s with func %s for %s",
            datafile_path,
            extract_df.__name__,
            submod,
        )
        output = extract_df(
            res2df.ResdataFiles(datafile_path),
            **kwargs,
        )
        if submod == "rft":

            output = complete_rft(output, md_log_file)
        if arrow:
            try:
                convert_func = SUBMOD_DICT[submod]["arrow_convertor"]
                logger.debug(
                    "Using function %s to convert to arrow",
                    convert_func.__name__,
                )
                output = convert_func(output)
            except pa.lib.ArrowInvalid:
                logger.warning(
                    "Arrow invalid, cannot convert to arrow, keeping pandas format, (trace %s)",
                    sys.exc_info()[1],
                )
                logger.debug(
                    "Falling back to converting with %s",
                    convert_to_arrow.__name__,
                )
                output = convert_to_arrow(output)

            except TypeError:
                logger.warning("Type error, cannot convert to arrow")

    except TypeError:
        trace = sys.exc_info()[1]
    except FileNotFoundError:
        trace = sys.exc_info()[1]
    except ValueError:
        trace = sys.exc_info()[1]
    if trace is not None:
        logger.warning(
            "Trace: %s, \nNo results produced ",
            trace,
        )
>>>>>>> d85d3599
    logger.debug("Returning %s", output)
    return output


def upload_tables(sim2sumoconfig, config, dispatcher):
    """Upload tables to sumo

    Args:
        sim2sumoconfig (dict): the sim2sumo configuration
        config (dict): the fmu config file with metadata
        env (str): what environment to upload to
    """
    logger = logging.getLogger(__file__ + ".upload_tables")
    logger.debug("Will upload with settings %s", sim2sumoconfig)
    for datafile_path, submod_and_options in sim2sumoconfig.items():
        logger.debug("datafile: %s", datafile_path)
        upload_tables_from_simulation_run(
            datafile_path,
            submod_and_options,
            config,
            dispatcher,
        )


def upload_vfp_tables_from_simulation_run(
    datafile, options, config, dispatcher
):
    """Upload vfp tables from one simulator run to Sumo

    Args:
        datafile (str): the datafile defining the simulation run
        options (dict): the options for vfp
        config (dict): the fmu config with metadata
        dispatcher (sim2sumo.common.Dispatcher): job dispatcher
    """
    logger = logging.getLogger(
        __name__ + ".upload_vfp_tables_from_simulation_run"
    )
    vfp_dict = vfp_to_arrow_dict(datafile, options)
    for keyword, tables in vfp_dict.items():
        for table in tables:
            table_number = str(
                table.schema.metadata[b"TABLE_NUMBER"].decode("utf-8")
            )
            logger.debug(table)
            tagname = f"{keyword}_{table_number}"
            logger.debug("Generated tagname: %s", tagname)
            sumo_file = convert_table_2_sumo_file(
                datafile, table, tagname.lower(), config
            )
            dispatcher.add(sumo_file)


def upload_tables_from_simulation_run(
    datafile, submod_and_options, config, dispatcher
):
    """Upload tables from one simulator run to Sumo

    Args:
        datafile (str): the datafile defining the simulation run
        config (dict): the fmu config with metadata
        dispatcher (sim2sumo.common.Dispatcher)
    """
    logger = logging.getLogger(__name__ + ".upload_tables_from_simulation_run")
    logger.info("Extracting tables from %s", datafile)
    for submod, options in submod_and_options.items():
        if submod == "grid3d":
            logger.debug("No tables for grid3d, skipping")
            continue

        if submod == "vfp":
            upload_vfp_tables_from_simulation_run(
                datafile, options, config, dispatcher
            )
        else:
            table = get_table(datafile, submod, **options)
            logger.debug("Sending %s onto file creation", table)
            sumo_file = convert_table_2_sumo_file(
                datafile, table, submod, config
            )
            if sumo_file is None:
                logger.warning(
                    "Table with datatype %s extracted from %s returned nothing",
                    submod,
                    datafile,
                )
                continue
            dispatcher.add(sumo_file)<|MERGE_RESOLUTION|>--- conflicted
+++ resolved
@@ -151,66 +151,6 @@
         logger.debug("No arrow key to delete")
     output = None
     trace = None
-<<<<<<< HEAD
-    print_help = False
-    if print_help:
-        print("------------------")
-        print(SUBMOD_DICT[submod]["doc"])
-        print("------------------")
-        # TODO: see if there is a cleaner way with rft, see functions
-        # find_md_log, and complete_rft, but needs really to be fixed in res2df
-    else:
-        md_log_file = find_md_log(submod, kwargs)
-        logger.debug("Checking these passed options %s", kwargs)
-        try:
-            logger.info(
-                "Extracting data from %s with func %s for %s",
-                datafile_path,
-                extract_df.__name__,
-                submod,
-            )
-            datafile_path_no_suffix = Path(datafile_path).with_suffix("")
-            output = extract_df(
-                res2df.ResdataFiles(datafile_path_no_suffix),
-                **kwargs,
-            )
-            if submod == "rft":
-
-                output = complete_rft(output, md_log_file)
-            if arrow:
-                try:
-                    convert_func = SUBMOD_DICT[submod]["arrow_convertor"]
-                    logger.debug(
-                        "Using function %s to convert to arrow",
-                        convert_func.__name__,
-                    )
-                    output = convert_func(output)
-                except pa.lib.ArrowInvalid:
-                    logger.warning(
-                        "Arrow invalid, cannot convert to arrow, keeping pandas format, (trace %s)",
-                        sys.exc_info()[1],
-                    )
-                    logger.debug(
-                        "Falling back to converting with %s",
-                        convert_to_arrow.__name__,
-                    )
-                    output = convert_to_arrow(output)
-
-                except TypeError:
-                    logger.warning("Type error, cannot convert to arrow")
-
-        except TypeError:
-            trace = sys.exc_info()[1]
-        except FileNotFoundError:
-            trace = sys.exc_info()[1]
-        except ValueError:
-            trace = sys.exc_info()[1]
-        if trace is not None:
-            logger.warning(
-                "Trace: %s, \nNo results produced ",
-                trace,
-            )
-=======
     # TODO: see if there is a cleaner way with rft, see functions
     # find_md_log, and complete_rft, but needs really to be fixed in res2df
     md_log_file = find_md_log(submod, kwargs)
@@ -262,7 +202,6 @@
             "Trace: %s, \nNo results produced ",
             trace,
         )
->>>>>>> d85d3599
     logger.debug("Returning %s", output)
     return output
 
