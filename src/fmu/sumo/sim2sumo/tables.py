"""Upload tabular data from reservoir simulators to sumo
   Does three things:
   1. Extracts data from simulator to arrow files
   2. Adds the required metadata while exporting to disc
   3. Uploads to Sumo
"""

import logging
import sys
from typing import Union

import pyarrow as pa
import pyarrow.parquet as pq
import pandas as pd
import res2df
from fmu.sumo.uploader._fileonjob import FileOnJob

from ._special_treatments import (
    SUBMOD_DICT,
    complete_rft,
    convert_to_arrow,
    vfp_to_arrow_dict,
    find_md_log,
)
<<<<<<< HEAD

from fmu.dataio import ExportData
from .common import (
    find_datefield,
    convert_2_sumo_file,
    give_name,
)
=======
from .common import generate_meta
>>>>>>> 5b30fb85


SUBMOD_CONTENT = {
    "summary": "timeseries",
    "satfunc": "relperm",
    "vfp": "lift_curves",
    "rft": "rft",
    "pvt": "pvt",
    "transmissibilities": "transmissibilities",
}


def table_2_bytestring(table):
    """Convert pa.table to bytestring

    Args:
        table (pa.table): the table to convert

    Returns:
        bytes: table as bytestring
    """
    sink = pa.BufferOutputStream()
    pq.write_table(table, sink)
    bytestring = sink.getvalue().to_pybytes()
    return bytestring


# Almost equal to grid3d.py::generate_grid3d_meta, but note difference in name and tagname
def generate_table_meta(datafile, obj, tagname, config):
    """Generate metadata for xtgeo object

    Args:
        datafile (str): path to datafile
        obj (xtgeo object): the object to generate metadata on
        tagname: tagname
        config (dict): the fmu config file

    Returns:
        dict: the metadata for obj
    """
    if "vfp" in tagname.lower():
        content = "lift_curves"
    else:
        content = SUBMOD_CONTENT.get(tagname, "property")

<<<<<<< HEAD
    name = give_name(datafile)

    exp_args = {
        "config": config,
        "name": name,
        "tagname": tagname,
        "content": content,
    }

    datefield = find_datefield(tagname)
    if datefield is not None:
        exp_args["timedata"] = [[datefield]]

    exd = ExportData(**exp_args)
    metadata = exd.generate_metadata(obj)
    relative_parent = str(Path(datafile).parents[2]).replace(
        str(Path(datafile).parents[4]), ""
    )
    metadata["file"] = {
        "relative_path": f"{relative_parent}/{name}--{tagname}".lower()
    }
=======
    metadata = generate_meta(config, datafile, tagname, obj, content)
>>>>>>> 5b30fb85

    return metadata


def convert_table_2_sumo_file(datafile, obj, tagname, config):
    """Convert table to Sumo File ready for shipping to sumo

    Args:
      datafile (str|PosixPath): path to datafile connected to extracted object
        obj (pa.Table): The object to prepare for upload
        tagname (str): what submodule the table is extracted from
        config (dict): dictionary with master metadata needed for Sumo
    Returns:
         SumoFile: Object containing table object as bytestring + metadata as dictionary
    """
    if obj is None:
        return obj

    bytestring = table_2_bytestring(obj)
    metadata = generate_table_meta(datafile, obj, tagname, config)

    sumo_file = FileOnJob(bytestring, metadata)
    sumo_file.path = metadata["file"]["relative_path"]
    sumo_file.metadata_path = ""
    sumo_file.size = len(sumo_file.byte_string)

    return sumo_file


def get_table(
    datafile_path: str, submod: str, **kwargs
) -> Union[pa.Table, pd.DataFrame]:
    """Fetch arrow.table/pd.dataframe from simulator results

    Args:
        datafile_path (str): the path to the simulator datafile
        submod (str): the name of the submodule to extract with
        kwargs (dict): other options

    Returns:
        pd.DataFrame: the extracted data
    """
    logger = logging.getLogger(__file__ + ".get_table")
    extract_df = SUBMOD_DICT[submod]["extract"]
    arrow = kwargs.get("arrow", True)
    try:
        del kwargs[
            "arrow"
        ]  # This argument should not be passed to extract function
    except KeyError:
        logger.debug("No arrow key to delete")
    output = None
    # TODO: see if there is a cleaner way with rft, see functions
    # find_md_log, and complete_rft, but needs really to be fixed in res2df
    md_log_file = find_md_log(submod, kwargs)
    logger.debug("Checking these passed options %s", kwargs)
    try:
        logger.info(
            "Extracting data from %s with func %s for %s",
            datafile_path,
            extract_df.__name__,
            submod,
        )
        output = extract_df(
            res2df.ResdataFiles(datafile_path),
            **kwargs,
        )
        if submod == "rft":

            output = complete_rft(output, md_log_file)
        if arrow:
            try:
                convert_func = SUBMOD_DICT[submod]["arrow_convertor"]
                logger.debug(
                    "Using function %s to convert to arrow",
                    convert_func.__name__,
                )
                output = convert_func(output)
            except pa.lib.ArrowInvalid:
                logger.warning(
                    "Arrow invalid, cannot convert to arrow, keeping pandas format, (trace %s)",
                    sys.exc_info()[1],
                )
                logger.debug(
                    "Falling back to converting with %s",
                    convert_to_arrow.__name__,
                )
                output = convert_to_arrow(output)

            except TypeError:
                logger.warning("Type error, cannot convert to arrow")

    except (TypeError, FileNotFoundError, ValueError):
        logger.warning(
            "Trace: %s, \nNo results produced ",
            sys.exc_info()[1],
        )
    return output


def upload_tables(sim2sumoconfig, config, dispatcher):
    """Upload tables to sumo

    Args:
        sim2sumoconfig (dict): the sim2sumo configuration
        config (dict): the fmu config file with metadata
        env (str): what environment to upload to
    """
    for datafile_path, submod_and_options in sim2sumoconfig.items():
        upload_tables_from_simulation_run(
            datafile_path,
            submod_and_options,
            config,
            dispatcher,
        )


def upload_vfp_tables_from_simulation_run(
    datafile, options, config, dispatcher
):
    """Upload vfp tables from one simulator run to Sumo

    Args:
        datafile (str): the datafile defining the simulation run
        options (dict): the options for vfp
        config (dict): the fmu config with metadata
        dispatcher (sim2sumo.common.Dispatcher): job dispatcher
    """
    vfp_dict = vfp_to_arrow_dict(datafile, options)
    for keyword, tables in vfp_dict.items():
        for table in tables:
            table_number = str(
                table.schema.metadata[b"TABLE_NUMBER"].decode("utf-8")
            )
            tagname = f"{keyword}_{table_number}"
            sumo_file = convert_table_2_sumo_file(
                datafile, table, tagname.lower(), config
            )
            dispatcher.add(sumo_file)


def upload_tables_from_simulation_run(
    datafile, submod_and_options, config, dispatcher
):
    """Upload tables from one simulator run to Sumo

    Args:
        datafile (str): the datafile defining the simulation run
        config (dict): the fmu config with metadata
        dispatcher (sim2sumo.common.Dispatcher)
    """
    logger = logging.getLogger(__name__ + ".upload_tables_from_simulation_run")
    for submod, options in submod_and_options.items():
        if submod == "grid3d":
            # No tables for grid3d
            continue

        if submod == "vfp":
            upload_vfp_tables_from_simulation_run(
                datafile, options, config, dispatcher
            )
        else:
            table = get_table(datafile, submod, **options)
            sumo_file = convert_table_2_sumo_file(
                datafile, table, submod, config
            )
            if sumo_file is None:
                logger.warning(
                    "Table with datatype %s extracted from %s returned nothing",
                    submod,
                    datafile,
                )
                continue
            dispatcher.add(sumo_file)<|MERGE_RESOLUTION|>--- conflicted
+++ resolved
@@ -22,17 +22,13 @@
     vfp_to_arrow_dict,
     find_md_log,
 )
-<<<<<<< HEAD
-
+
+from pathlib import Path
 from fmu.dataio import ExportData
 from .common import (
     find_datefield,
-    convert_2_sumo_file,
     give_name,
 )
-=======
-from .common import generate_meta
->>>>>>> 5b30fb85
 
 
 SUBMOD_CONTENT = {
@@ -78,7 +74,6 @@
     else:
         content = SUBMOD_CONTENT.get(tagname, "property")
 
-<<<<<<< HEAD
     name = give_name(datafile)
 
     exp_args = {
@@ -100,9 +95,6 @@
     metadata["file"] = {
         "relative_path": f"{relative_parent}/{name}--{tagname}".lower()
     }
-=======
-    metadata = generate_meta(config, datafile, tagname, obj, content)
->>>>>>> 5b30fb85
 
     return metadata
 
