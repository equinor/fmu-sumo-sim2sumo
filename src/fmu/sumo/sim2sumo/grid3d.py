--- conflicted
+++ resolved
@@ -18,17 +18,8 @@
 from xtgeo.io._file import FileWrapper
 from fmu.sumo.uploader._fileonjob import FileOnJob
 
-<<<<<<< HEAD
 from fmu.dataio import ExportData
-
-from .common import (
-    find_datefield,
-    convert_2_sumo_file,
-    give_name,
-)
-=======
-from .common import generate_meta
->>>>>>> 5b30fb85
+from .common import find_datefield, give_name
 
 
 def xtgeo_2_bytestring(obj):
@@ -50,12 +41,8 @@
     return bytestring
 
 
-<<<<<<< HEAD
 # Almost equal to tables.py::generate_table_meta, but note difference in name and tagname
-def generate_grid3d_meta(datafile, obj, prefix, config, content):
-=======
 def generate_grid3d_meta(datafile, obj, prefix, config):
->>>>>>> 5b30fb85
     """Generate metadata for xtgeo object
 
     Args:
@@ -67,30 +54,22 @@
     Returns:
         dict: the metadata for obj
     """
-<<<<<<< HEAD
-    if obj is None:
-        return obj
-=======
     if isinstance(obj, Grid):
         content = "depth"
     else:
         content = {"property": {"is_discrete": False}}
->>>>>>> 5b30fb85
 
     if prefix == "grid":
         name = prefix
     else:
-<<<<<<< HEAD
         name = f"{prefix}-{obj.name}"
     tagname = give_name(datafile)
-
     exp_args = {
         "config": config,
         "name": name,
         "tagname": tagname,
         "content": content,
     }
-
     datefield = find_datefield(tagname)
     if datefield is not None:
         exp_args["timedata"] = [[datefield]]
@@ -103,14 +82,9 @@
     metadata["file"] = {
         "relative_path": f"{relative_parent}/{tagname}--{name}".lower()
     }
-=======
-        tagname = f"{prefix}-{obj.name}"
-    metadata = generate_meta(config, datafile, tagname, obj, content)
-
     assert isinstance(
         metadata, dict
     ), f"meta should be dict, but is {type(metadata)}"
->>>>>>> 5b30fb85
 
     return metadata
 
