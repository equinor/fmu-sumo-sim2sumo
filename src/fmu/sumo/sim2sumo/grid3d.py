#!/usr/bin/env python
"""Upload grid3d data from reservoir simulators to Sumo
Does three things:
1. Extracts data from simulator to roff files
2. Adds the required metadata while exporting to disc
3. Uploads to Sumo
"""

import logging
from datetime import datetime
from io import BytesIO
from pathlib import Path

import numpy as np
from resdata.grid import Grid
from resdata.resfile import ResdataRestartFile
from xtgeo import GridProperty, grid_from_file
from xtgeo.grid3d import _gridprop_import_eclrun as eclrun
from xtgeo.io._file import FileWrapper

from fmu.dataio import ExportData
from fmu.sumo.uploader._fileonjob import FileOnJob

from .common import find_datefield, give_name


def xtgeo_2_bytestring(obj):
    """Convert xtgeo object to bytestring

    Args:
        obj (xtgeo object): the object to convert

    Returns:
        bytestring: bytes
    """
    if obj is None:
        return obj
    sink = BytesIO()
    obj.to_file(sink)
    sink.seek(0)
    bytestring = sink.getbuffer().tobytes()

    return bytestring


# Almost equal to tables.py::generate_table_meta, but note difference in name and tagname
def generate_grid3d_meta(datafile, obj, config):
    """Generate metadata for xtgeo object

    Args:
        datafile (str): path to datafile
        obj (xtgeo object): the object to generate metadata on
        config (dict): the fmu config file

    Returns:
        dict: the metadata for obj
    """

    name = "grid"
    tagname = give_name(datafile)
    exp_args = {
        "config": config,
        "name": name,
        "tagname": tagname,
        "content": "depth",
    }
    datefield = find_datefield(tagname)
    if datefield is not None:
        exp_args["timedata"] = [[datefield]]

    exd = ExportData(**exp_args)
    metadata = exd.generate_metadata(obj)
    relative_parent = str(Path(datafile).parents[2]).replace(
        str(Path(datafile).parents[4]), ""
    )
    metadata["file"] = {
        "relative_path": f"{relative_parent}/{tagname}--{name}".lower()
    }
    assert isinstance(
        metadata, dict
    ), f"meta should be dict, but is {type(metadata)}"

    return metadata


# Almost equal to generate_grid3d_meta, difference in name, content and geometry
def generate_gridproperty_meta(datafile, obj, prefix, config, geogrid):
    """Generate metadata for xtgeo object

    Args:
        datafile (str): path to datafile
        obj (xtgeo object): the object to generate metadata on
        prefix (str): prefix to include
        config (dict): the fmu config file
        geogrid (xtgeo grid): geometry to link to the grid property

    Returns:
        dict: the metadata for obj
    """
<<<<<<< HEAD

    name = f"{prefix}-{obj.name}"
=======
    if isinstance(obj, Grid):
        content = "depth"
    else:
        content = {"property": {"is_discrete": False}}

    name = prefix if prefix == "grid" else f"{prefix}-{obj.name}"
>>>>>>> 85cd3123
    tagname = give_name(datafile)
    exp_args = {
        "config": config,
        "name": name,
        "tagname": tagname,
        "content": {"property": {"is_discrete": False}},
        "geometry": geogrid,
    }
    datefield = find_datefield(tagname)
    if datefield is not None:
        exp_args["timedata"] = [[datefield]]

    exd = ExportData(**exp_args)
    metadata = exd.generate_metadata(obj)
    relative_parent = str(Path(datafile).parents[2]).replace(
        str(Path(datafile).parents[4]), ""
    )
    metadata["file"] = {
        "relative_path": f"{relative_parent}/{tagname}--{name}".lower()
    }
    assert isinstance(
        metadata, dict
    ), f"meta should be dict, but is {type(metadata)}"

    return metadata


def convert_xtgeo_to_sumo_file(obj, metadata):
    """Convert xtgeo object to SumoFile

    Args:
        obj (Xtgeo object): The object to prepare for upload
        metadata (dict): dictionary with metadata

    Returns:
        SumoFile: Object containing xtgeo object as bytestring
                    and metadata as dictionary
    """
    if obj is None:
        return obj

    bytestring = xtgeo_2_bytestring(obj)

    sumo_file = FileOnJob(bytestring, metadata)
    sumo_file.path = metadata["file"]["relative_path"]
    sumo_file.metadata_path = ""
    sumo_file.size = len(sumo_file.byte_string)

    return sumo_file


def upload_init(init_path, xtgeoegrid, config, dispatcher):
    """Upload properties from init file

    Args:
        init_path (str): path to init file
        xtgeoegrid (xtgeo.Grid): The grid to upack the properties to

    Returns:
        int: number of objects to export
    """
    logger = logging.getLogger(__name__ + ".upload_init")
    unwanted = ["ENDNUM", "DX", "DY", "DZ", "TOPS"]
    init_props = list(
        eclrun.find_gridprop_from_init_file(init_path, "all", xtgeoegrid)
    )
    for init_prop in init_props:
        if init_prop["name"] in unwanted:
            logger.warning("%s will not be exported", init_prop["name"])
            continue
        xtgeo_prop = make_xtgeo_prop(xtgeoegrid, init_prop)
        if xtgeo_prop is None:
            logger.warning("%s will not be uploaded", init_prop["name"])
            continue
        prop_metadata = generate_gridproperty_meta(
            init_path, xtgeo_prop, "INIT", config, xtgeoegrid
        )
        sumo_file = convert_xtgeo_to_sumo_file(xtgeo_prop, prop_metadata)
        if sumo_file is None:
            logger.warning(
                "Property with name %s extracted from %s returned nothing",
                init_prop["name"],
                init_path,
            )
            continue
        dispatcher.add(sumo_file)


def upload_restart(restart_path, xtgeoegrid, time_steps, config, dispatcher):
    """Export properties from restart file

    Args:
        restart_path (str): path to restart file
        xtgeoegrid (xtge.Grid): the grid to unpack the properties to
        time_steps (list): the timesteps to use

    Returns:
        int: number of objects to export
    """
    logger = logging.getLogger(__name__ + ".upload_restart")
    prop_names = ("SWAT", "SGAS", "SOIL", "PRESSURE", "SFIPOIL", "SFIPGAS")
    for prop_name in prop_names:
        for time_step in time_steps:
            try:
                restart_prop = eclrun.import_gridprop_from_restart(
                    FileWrapper(restart_path), prop_name, xtgeoegrid, time_step
                )
            except ValueError:
                logger.warning("Cannot find %s", prop_name)
                continue

            xtgeo_prop = make_xtgeo_prop(xtgeoegrid, restart_prop)
            if xtgeo_prop is not None:
                prop_metadata = generate_gridproperty_meta(
                    restart_path, xtgeo_prop, "UNRST", config, xtgeoegrid
                )
                sumo_file = convert_xtgeo_to_sumo_file(
                    xtgeo_prop, prop_metadata
                )
                if sumo_file is None:
                    logger.warning(
                        "Property %s extracted from %s returned nothing",
                        prop_name,
                        restart_path,
                    )
                    continue
                dispatcher.add(sumo_file)


def upload_simulation_runs(datafiles, config, dispatcher):
    """Upload 3d grid and parameters for set of simulation runs

    Args:
        datafiles (list): the datafiles defining the runs
        config (dict): the fmu config file with metadata
        dispatcher (sim2sumo.common.Dispatcher)
    """
    for datafile in datafiles:
        if not datafiles[datafile]["grid3d"]:
            continue
        upload_simulation_run(datafile, config, dispatcher)


def upload_simulation_run(datafile, config, dispatcher):
    """Export 3d grid properties from simulation run

    Args:
        datafile (str): path to datafile
    """
    datafile_path = Path(datafile).resolve()
    init_path = str(datafile_path.with_suffix(".INIT"))
    restart_path = str(datafile_path.with_suffix(".UNRST"))
    grid_path = str(datafile_path.with_suffix(".EGRID"))
    egrid = Grid(grid_path)
    xtgeoegrid = grid_from_file(grid_path)
    grid_metadata = generate_grid3d_meta(restart_path, xtgeoegrid, config)
    sumo_file = convert_xtgeo_to_sumo_file(xtgeoegrid, grid_metadata)
    dispatcher.add(sumo_file)
    time_steps = get_timesteps(restart_path, egrid)

    upload_init(init_path, xtgeoegrid, config, dispatcher)
    upload_restart(restart_path, xtgeoegrid, time_steps, config, dispatcher)


def get_timesteps(restart_path, egrid):
    """Get all available timesteps in restart file

    Args:
        restart_path (str): path to restart file
        egrid (resdata.EGRID): grid connected to restart file

    Returns:
        list: list of dates
    """
    restart = ResdataRestartFile(egrid, restart_path)

    dates = []
    for date in restart.time_list():
        date_str = datetime.strftime(date[1], "%Y-%m-%d")
        dates.append(date_str)
    return dates


def make_xtgeo_prop(xtgeoegrid, prop_dict):
    """Build an xtgeo property from xtgeo record

    Args:
        xtgeoegrid (xtgeo.Grid): the grid to connect property to
        prop_dict (dict): xtgeo record

    Returns:
        xtgeo.GridProperty: the extracted results
    """
    prop_name = prop_dict["name"]
    values = prop_dict["values"]
    # TODO: Why do we skip single value properties?
    single_value = np.unique(values).size == 1
    if single_value:
        # prop_name has only one value. Will not return single value property."
        return None

    xtgeo_prop = GridProperty(xtgeoegrid, name=prop_name)
    xtgeo_prop.values = values
    return xtgeo_prop<|MERGE_RESOLUTION|>--- conflicted
+++ resolved
@@ -97,17 +97,8 @@
     Returns:
         dict: the metadata for obj
     """
-<<<<<<< HEAD
 
     name = f"{prefix}-{obj.name}"
-=======
-    if isinstance(obj, Grid):
-        content = "depth"
-    else:
-        content = {"property": {"is_discrete": False}}
-
-    name = prefix if prefix == "grid" else f"{prefix}-{obj.name}"
->>>>>>> 85cd3123
     tagname = give_name(datafile)
     exp_args = {
         "config": config,
