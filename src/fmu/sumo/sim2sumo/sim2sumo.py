--- conflicted
+++ resolved
@@ -144,7 +144,6 @@
     logger = logging.getLogger(__file__ + ".export_results")
     logger.debug("Export will be using these options: %s", kwargs)
     frame = get_results(datafile_path, submod, **kwargs)
-<<<<<<< HEAD
     submod_contents = {
         "summary": "timeseries",
         "satfunc": "relperm",
@@ -153,9 +152,7 @@
     submod_contents.update(
         {name: name for name in ["rft", "pvt", "transmissibilities"]}
     )
-=======
     allowed_contents = {"summary": "timeseries"}
->>>>>>> 4e6335a6
     if frame is not None:
         logger.debug("Reading global variables from %s", config_file)
         cfg = yaml_load(config_file)
@@ -163,11 +160,7 @@
             config=cfg,
             name=give_name(datafile_path),
             tagname=submod,
-<<<<<<< HEAD
-            content=submod_contents.get(submod, "property"),
-=======
-            content=allowed_contents.get(submod, "property")
->>>>>>> 4e6335a6
+            content=submod_contents.get(submod, "property")
         )
         exp_path = exp.export(frame)
     else:
