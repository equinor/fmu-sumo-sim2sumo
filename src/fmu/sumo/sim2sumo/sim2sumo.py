"""Export with metadata"""
import sys
import re
from typing import Union
from pathlib import Path
import logging
import argparse
import pandas as pd
import ecl2df as sim2df
import pyarrow as pa
import yaml
from fmu.dataio import ExportData
from fmu.sumo.uploader.scripts.sumo_upload import sumo_upload_main
from ._special_treatments import SUBMODULES, SUBMOD_DICT, convert_options, tidy

logging.basicConfig(level="DEBUG")


def yaml_load(file_name):
    """Load yaml config file into dict

    Args:
        file_name (str): name of yaml file

    Returns:
        dict: the read results
    """
    logger = logging.getLogger(__file__ + ".yaml_load")
    config = {}
    try:
        with open(file_name, "r", encoding="utf-8") as yam:
            config = yaml.safe_load(yam)
    except OSError:
        logger.warning("Cannot open file, will return empty dict")
    return config


def give_name(datafile_path: str) -> str:
    """Return name to assign in metadata

    Args:
        datafile_path (str): path to the simulator datafile

    Returns:
        str: derived name
    """
    datafile_path_posix = Path(datafile_path)
    base_name = datafile_path_posix.name.replace(
        datafile_path_posix.suffix, ""
    )
    while base_name[-1].isdigit() or base_name.endswith("-"):
        base_name = base_name[:-1]
    return base_name


def get_results(
    datafile_path: str, submod: str, print_help=False, **kwargs
) -> Union[pa.Table, pd.DataFrame]:
    """Fetch dataframe from simulator results

    Args:
        datafile_path (str): the path to the simulator datafile
        submod (str): the name of the submodule to extract with
        kwargs (dict): other options

    Returns:
        pd.DataFrame: the extracted data
    """
    logger = logging.getLogger(__file__ + ".get_dataframe")
    extract_df = SUBMOD_DICT[submod]["extract"]
    arrow = kwargs.get("arrow", True)
    output = None
    trace = None
    if print_help:
        print(SUBMOD_DICT[submod]["doc"])
    else:
        logger.debug("Checking these passed options %s", kwargs)
        right_kwargs = {
            key: value
            for key, value in kwargs.items()
            if key in SUBMOD_DICT[submod]["options"]
        }
        logger.debug("Exporting with arguments %s", right_kwargs)
        try:
            output = extract_df(
                sim2df.EclFiles(datafile_path),
                **convert_options(right_kwargs),
            )
            if submod == "rft":
                output = tidy(output)
            if arrow:
                try:
                    output = SUBMOD_DICT[submod]["arrow_convertor"](output)
                except pa.lib.ArrowInvalid:
                    logger.warning(
                        "Arrow invalid, cannot convert to arrow, keeping pandas format"
                    )
                except TypeError:
                    logger.warning("Type error, cannot convert to arrow")
        except RuntimeError:
            print(give_help(None))
        except TypeError:
            trace = sys.exc_info()[1]
        except FileNotFoundError:
            trace = sys.exc_info()[1]
        except ValueError:
            trace = sys.exc_info()[1]
        if trace is not None:
            logger.warning(
                "Trace: %s, \nNo results produced ",
                trace,
            )

    return output


def export_results(
    datafile_path: str,
    submod: str,
    config_file="fmuconfig/output/global_variables.yml",
    **kwargs,
) -> str:
    """Export csv file with specified datatype

    Args:
        datafile_path (str): the path to the simulator datafile
        submod (str): the name of the submodule to extract with

    Returns:
        str: path of export
    """
    logger = logging.getLogger(__file__ + ".export_results")
    logger.debug("Export will be using these options: %s", kwargs)
    frame = get_results(datafile_path, submod, **kwargs)
    submod_contents = {
        "summary": "timeseries",
        "satfunc": "relperm",
        "vfp": "lift_curves",
    }
    submod_contents.update(
        {name: name for name in ["rft", "pvt", "transmissibilities"]}
    )
    if frame is not None:
        logger.debug("Reading global variables from %s", config_file)
        cfg = yaml_load(config_file)
        exp = ExportData(
            config=cfg,
            name=give_name(datafile_path),
            tagname=submod,
            content=submod_contents.get(submod, "property"),
        )
        exp_path = exp.export(frame)
    else:
        exp_path = "Nothing produced"
    return exp_path


def read_config(config, datafile=None, datatype=None):
    """Read config settings

    Args:
        config (dict): the settings for export of simulator results
        kwargs (dict): overiding settings

    Returns:
        tuple: datafiles as list, submodules to use as list, and options as kwargs
    """
    # datafile can be read as list, or string which can be either folder or filepath
    logger = logging.getLogger(__file__ + ".read_config")
    logger.debug("Input config keys are %s", config.keys())

    defaults = {
        "datafile": "eclipse/model/",
        "datatypes": ["summary", "rft", "satfunc"],
        "options": {"arrow": True},
    }
    try:
        simconfig = config["sim2sumo"]
    except KeyError:
        logger.warning(
            "No specification in config, will use defaults %s", defaults
        )
        simconfig = defaults
    if isinstance(simconfig, bool):
        simconfig = defaults
    if datafile is None:
        datafile = simconfig.get("datafile", "eclipse/model/")

    if isinstance(datafile, str):
        logger.debug("Using this string %s to find datafile(s)", datafile)
        datafile_posix = Path(datafile)
        if datafile_posix.is_dir():
            logger.debug("Directory, globbing for datafiles")
            datafiles = list(datafile_posix.glob("*.DATA"))

        else:
            logger.debug("File path, will just use this one")
            datafiles = [datafile]
    else:
        logger.debug("String is list")
        datafiles = datafile
    logger.debug("Datafile(s) to use %s", datafiles)
    if datatype is None:
        try:
            submods = simconfig["datatypes"]
            if submods == "all":
                submods = SUBMODULES
        except KeyError:
            submods = defaults["datatypes"]
    else:
        submods = [datatype]

    try:
        options = simconfig["options"]
        logger.info("Will use these options %s", options)
    except KeyError:
        logger.info("No special options selected")
        options = {}
    options["arrow"] = options.get("arrow", True)
    logger.info(
        "Running with: datafile(s): \n%s \n Types: \n %s \noptions:\n %s",
        datafiles,
        submods,
        options,
    )
    return datafiles, submods, options


def export_with_config(config_path, datafile=None, datatype=None):
    """Export several datatypes with yaml config file

    Args:
        config_path (str): path to existing yaml file
        extras (dict): extra arguments

    """
    logger = logging.getLogger(__file__ + ".export_w_config")
    logger.debug("Using extras %s", [datafile, datatype])
    suffixes = set()
    export_folder = None
    export_path = None
    try:
        count = 0

        datafiles, submods, options = read_config(
            yaml_load(config_path), datafile, datatype
        )
        for datafile in datafiles:
            for submod in submods:
                logger.info("Exporting %s", submod)
                export_path = export_results(
                    datafile,
                    submod,
                    config_file=config_path,
                    **options,
                )
                count += 1
                export_path = Path(export_path)
                suffixes.add(export_path.suffix)
        try:
            export_folder = str(export_path.parent)
            logger.info("Exported %i files to %s", count, export_folder)
        except AttributeError:
            logger.warning("No results exported ")
    except FileNotFoundError:
        logger.warning("No config file at: %s", config_path)
    return export_folder, suffixes


def upload(
    upload_folder,
    suffixes,
    env="prod",
    threads=5,
    start_del="real",
    config_path="fmuconfig/output/global_variables.yml",
):
    """Upload to sumo

    Args:
        upload_folder (str): folder to upload from
        suffixes (set, list, tuple): suffixes to include in upload
        env (str, optional): sumo environment to upload to. Defaults to "prod".
        threads (int, optional): Threads to use in upload. Defaults to 5.
    """
    logger = logging.getLogger(__file__ + ".upload")
    print(f"CONFIG_PATH: {config_path}")
    try:
        case_path = Path(re.sub(rf"\/{start_del}.*", "", upload_folder))
        logger.info("Case to upload from %s", case_path)
        case_meta_path = case_path / "share/metadata/fmu_case.yml"
        logger.info("Case meta object %s", case_meta_path)
        for suffix in suffixes:
            logger.info(suffix)
            upload_search = f"{upload_folder}/*{suffix}"
            logger.info("Upload folder %s", upload_search)
            sumo_upload_main(
                case_path,
                upload_search,
                env,
                case_meta_path,
                threads,
                config_path,
            )
            logger.debug("Uploaded")
    except TypeError:
        logger.warning("Nothing to export..")


def parse_args():
    """Parse arguments for command line tool

    Returns:
        argparse.NameSpace: the arguments parsed
    """
    logger = logging.getLogger(__file__ + ".parse_args")
    parser = argparse.ArgumentParser(
        formatter_class=argparse.ArgumentDefaultsHelpFormatter,
        description="Parsing input to control export of simulator data",
    )
    subparsers = parser.add_subparsers(dest="command")
    subparsers.default = "execute"

    exec_parser = subparsers.add_parser("execute")
    help_parser = subparsers.add_parser("help")

    exec_parser.add_argument(
        "--config_path",
        type=str,
        help="config that controls the export",
        default="fmuconfig/output/global_variables.yml",
    )
    exec_parser.add_argument(
        "--env",
        type=str,
        help="Which sumo environment to upload to",
        default="prod",
    )
    exec_parser.add_argument(
        "--datatype",
        type=str,
        default=None,
        help="Override datatype setting, intented for testing only",
    )
    exec_parser.add_argument(
        "--datafile",
        type=str,
        default=None,
        help="Override datafile setting, intented for testing only",
    )
    help_parser.add_argument(
        "help_on",
        type=str,
        help=(
            "Use this to get documentation of one of the datatypes to upload\n"
            + f"valid options are \n{', '.join(SUBMODULES)}"
        ),
    )
    args = parser.parse_args()
    if len(vars(args)) == 1 and args.command == "execute":
        # Help out the default option, otherwise
        # NameSpace will only contain execute
        args = exec_parser.parse_args()
    logger.debug("Returning %s", args)
    return args


def give_help(submod, only_general=False):
    """Give descriptions of variables available for submodule

    Args:
        submod (str): submodule

    Returns:
        str: description of submodule input
    """
    general_info = """
    This utility uses the library ecl2csv, but uploads directly to sumo. Required options are:
    A config file in yaml format, where you specifiy the variables to extract. What is required
    is a keyword in the config called "sim2simo". under there you have three optional arguments:
    * datafile: this can be a string, a list, or it can be absent altogether
    * datatypes: this needs to be a list, or non existent
    * options: The options are listed below in the original documentation from ecl2csv. The eclfiles
               option is replaced with what is under datafile

    """
    if submod is None:
        only_general = True
    if only_general:
        text_to_return = general_info
    else:
        try:
            text_to_return = general_info + SUBMOD_DICT[submod]["doc"]
        except KeyError:
            text_to_return = (
                f"subtype {submod} does not exist!!, existing options:\n"
                + "\n".join(SUBMODULES)
            )

    return text_to_return


def upload_with_config(config_path, datafile, datatype, env):
    """Upload simulator results to sumo

    Args:
        config_path (str): Path to config file
        env (str, optional): The sumo environment. Defaults to "prod".
        extras (dict): extra arguments
    """
    logger = logging.getLogger(__file__ + ".upload_with_config")
    logger.debug("Executing with:")
    logger.debug("config: %s: ", config_path)
    logger.debug("Sumo env: %s: ", env)
<<<<<<< HEAD
    upload_folder, suffixes = export_with_config(config_path)
    upload(upload_folder, suffixes, env, config_path=config_path)
=======
    upload_folder, suffixes = export_with_config(config_path, datafile, datatype)
    upload(upload_folder, suffixes, env)
>>>>>>> e8e25a01


def main():
    """Main function to be called"""
    logger = logging.getLogger(__file__ + ".main")
    args = parse_args()
    try:
        print(give_help(args.help_on))
    except AttributeError:
        upload_with_config(args.config_path, args.datafile, args.datatype, args.env)


if __name__ == "__main__":
    main()<|MERGE_RESOLUTION|>--- conflicted
+++ resolved
@@ -45,9 +45,7 @@
         str: derived name
     """
     datafile_path_posix = Path(datafile_path)
-    base_name = datafile_path_posix.name.replace(
-        datafile_path_posix.suffix, ""
-    )
+    base_name = datafile_path_posix.name.replace(datafile_path_posix.suffix, "")
     while base_name[-1].isdigit() or base_name.endswith("-"):
         base_name = base_name[:-1]
     return base_name
@@ -177,9 +175,7 @@
     try:
         simconfig = config["sim2sumo"]
     except KeyError:
-        logger.warning(
-            "No specification in config, will use defaults %s", defaults
-        )
+        logger.warning("No specification in config, will use defaults %s", defaults)
         simconfig = defaults
     if isinstance(simconfig, bool):
         simconfig = defaults
@@ -412,13 +408,9 @@
     logger.debug("Executing with:")
     logger.debug("config: %s: ", config_path)
     logger.debug("Sumo env: %s: ", env)
-<<<<<<< HEAD
-    upload_folder, suffixes = export_with_config(config_path)
+
+    upload_folder, suffixes = export_with_config(config_path, datafile, datatype)
     upload(upload_folder, suffixes, env, config_path=config_path)
-=======
-    upload_folder, suffixes = export_with_config(config_path, datafile, datatype)
-    upload(upload_folder, suffixes, env)
->>>>>>> e8e25a01
 
 
 def main():
