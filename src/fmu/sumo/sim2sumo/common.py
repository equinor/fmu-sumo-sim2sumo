"""Common functions for the other sim2sumo modules"""

import logging
import re
from pathlib import Path

import psutil
import yaml

from fmu.sumo.uploader import SumoConnection
from fmu.sumo.uploader._upload_files import upload_files
from fmu.sumo.sim2sumo._special_treatments import (
    SUBMOD_DICT,
    SUBMODULES,
)

from res2df.common import convert_lyrlist_to_zonemap, parse_lyrfile


def yaml_load(file_name):
    """Load yaml config file into dict

    Args:
        file_name (str): name of yaml file

    Returns:
        dict: the read results
    """
    logger = logging.getLogger(__file__ + ".yaml_load")
    config = {}
    try:
        with open(file_name, "r", encoding="utf-8") as yam:
            config = yaml.safe_load(yam)
    except OSError:
        logger.warning("Cannot open file, will return empty dict")
    return config


def get_case_uuid(file_path, parent_level=4):
    """Get case uuid from case metadata file

    Args:
        file_path (str): path to file in ensemble
        parent_level (int, optional): nr of levels to move down to root.
                                        Defaults to 4.

    Returns:
        str: the case uuid
    """
    case_meta_path = (
        Path(file_path).parents[parent_level] / "share/metadata/fmu_case.yml"
    )
    case_meta = yaml_load(case_meta_path)
    uuid = case_meta["fmu"]["case"]["uuid"]
    return uuid


def filter_options(submod, kwargs):
    """Filter options sent to res2df per given submodule

    Args:
        submod (str): the submodule to call
        kwargs (dict): the options passed

    Returns:
        dict: options relevant for given submod
    """
    logger = logging.getLogger(__file__ + ".filter_options")
    submod_options = SUBMOD_DICT[submod]["options"]
    filtered = {
        key: value
        for key, value in kwargs.items()
        if (key in submod_options) or key in ["arrow", "md_log_file"]
    }
    filtered["arrow"] = kwargs.get(
        "arrow", True
    )  # defaulting of arrow happens here
<<<<<<< HEAD
    logger.debug("After filtering options for %s: %s", submod, filtered)
=======
>>>>>>> fd86eeb4
    non_options = [key for key in kwargs if key not in filtered]
    if len(non_options) > 0:
        logger.warning(
            "Skipping invalid options %s for %s.",
            non_options,
            submod,
        )

    if "zonemap" in filtered:
        filtered["zonemap"] = convert_lyrlist_to_zonemap(
            parse_lyrfile(filtered["zonemap"])
        )
    return filtered


def find_datafiles(seedpoint=None):
    """Find datafiles relative to seedpoint or the current working directory.

    Args:
        seedpoint (str|Path|list, optional): Where to search for datafiles.
            Either a specific file, list of directories, or single directory.

    Returns:
        list: The datafiles found with unique stem names, as full paths.
    """
    logger = logging.getLogger(__file__ + ".find_datafiles")
    valid_filetypes = [".DATA", ".afi", ".in"]
    datafiles = []
    cwd = Path().cwd()  # Get the current working directory

    if isinstance(seedpoint, list):
        # Convert all elements to Path objects
        seedpoint = [Path(sp) for sp in seedpoint]
    elif seedpoint:
        seedpoint = [seedpoint]

    if seedpoint:
        for sp in seedpoint:
            full_path = (
                cwd / sp if not sp.is_absolute() else sp
            )  # Make the path absolute
            if full_path.suffix in valid_filetypes:
                if full_path.is_file():
                    # Add the file if it has a valid filetype
                    datafiles.append(full_path)
                else:
                    datafiles.extend(
                        [
                            f
                            for f in full_path.parent.rglob(
                                f"{full_path.name}"
                            )
                        ]
                    )
            else:
                for filetype in valid_filetypes:
                    if not full_path.is_dir():
<<<<<<< HEAD
                        # Search for valid files within the directory with partly filename
=======
                        # Search for valid files within the directory
>>>>>>> fd86eeb4
                        datafiles.extend(
                            [
                                f
                                for f in full_path.parent.rglob(
                                    f"{full_path.name}*{filetype}"
                                )
                            ]
                        )
                    else:
                        # Search for valid files within the directory
                        datafiles.extend(
                            [f for f in full_path.rglob(f"*{filetype}")]
                        )
    else:
        # Search the current working directory if no seedpoint is provided
        for filetype in valid_filetypes:
            datafiles.extend([f for f in cwd.rglob(f"*/*/*{filetype}")])
    # Filter out files with duplicate stems, keeping the first occurrence
    unique_stems = set()
    unique_datafiles = []
    for datafile in datafiles:
        stem = datafile.with_suffix("").stem
        if stem not in unique_stems:
            unique_stems.add(stem)
            unique_datafiles.append(datafile.resolve())  # Resolve to full path
<<<<<<< HEAD
        else:
            logger.warning("Name %s from file %s already used", stem, datafile)
=======
>>>>>>> fd86eeb4

    logger.info(f"Using datafiles: {str(unique_datafiles)} ")
    return unique_datafiles


def create_config_dict(config):
    """Read config settings and make dictionary for use when exporting.

    Args:
        config (dict): the settings for export of simulator results.

    Returns:
        dict: dictionary with key as path to datafile, value as dict of
              submodule and option.
    """
    simconfig = config.get("sim2sumo", {})
    validate_sim2sumo_config(simconfig)

    grid3d = simconfig.get("grid3d", False)

    # Use the provided datafile or datatype if given, otherwise use simconfig
<<<<<<< HEAD
    datafile = (
        datafile if datafile is not None else simconfig.get("datafile", None)
    )
    datatype = (
        datatype if datatype is not None else simconfig.get("datatypes", None)
    )

    if datatype is None:
        submods = simconfig.get("datatypes", ["summary", "rft", "satfunc"])

        if submods == "all":
            submods = SUBMODULES
    elif isinstance(datatype, list):
        submods = datatype
=======
    datafile = simconfig.get("datafile", None)
    datatype = simconfig.get("datatypes", None)

    if datatype is None:
        default_submods = ["summary", "rft", "satfunc"]
    elif datatype == "all":
        default_submods = SUBMODULES
    elif isinstance(datatype, list):
        default_submods = datatype
>>>>>>> fd86eeb4
    else:
        default_submods = [datatype]

    submods = default_submods

    # Initialize the dictionary to hold the configuration for each datafile
    sim2sumoconfig = {}
    paths = []

    if datafile:
        for file in datafile:
            if isinstance(file, dict):
                (((filepath, file_submods)),) = file.items()
                submods = file_submods or default_submods
            else:
                filepath = file

            path = Path(filepath)
            if path.is_file():
                paths += [path]
            else:
                paths += find_datafiles(path)
    else:
<<<<<<< HEAD
        # If datafile is not a dictionary, use the existing logic
        datafiles_paths = find_datafiles(datafile)
        for datafile_path in datafiles_paths:
            sim2sumoconfig[datafile_path] = {}
            for submod in submods or []:
                options = simconfig.get("options", {"arrow": True})
                sim2sumoconfig[datafile_path][submod] = filter_options(
                    submod, options
                )
            sim2sumoconfig[datafile_path]["grid3d"] = grid3d
=======
        paths += find_datafiles(datafile)

    for datafile_path in paths:
        sim2sumoconfig[datafile_path] = {}
        for submod in submods:
            options = simconfig.get("options", {"arrow": True})
            sim2sumoconfig[datafile_path][submod] = filter_options(
                submod, options
            )
        sim2sumoconfig[datafile_path]["grid3d"] = grid3d
>>>>>>> fd86eeb4

    return sim2sumoconfig


class Dispatcher:
    """Controls upload to sumo"""

    def __init__(
        self,
        datafile,
        env,
        config_path="fmuconfig/output/global_variables.yml",
        token=None,
    ):
        self._logger = logging.getLogger(__name__ + ".Dispatcher")
        self._limit_percent = 0.5
        self._parentid = get_case_uuid(datafile.resolve())
        self._conn = SumoConnection(env=env, token=token)
        self._env = env
        self._mem_limit = (
            psutil.virtual_memory().available * self._limit_percent
        )
        self._config_path = config_path

        self._mem_count = 0
        self._count = 0
        self._objects = []
        self._logger.info(
            "Init, parent is %s, and env is %s", self.parentid, self.env
        )

    @property
    def parentid(self):
        """Return parentid"""
        return self._parentid

    @property
    def env(self):
        """Return env"""
        return self._env

    @property
    def mem_frac(self):
        """Calculate fraction of memory

        Returns:
            float: fraction of available memory
        """
        return self._mem_count / self._mem_limit

    def add(self, file):
        """Add file

        Args:
            file (SumoFile): file to add
        """
        if file is not None:
            self._mem_count += file.size
            self._objects.append(file)
            self._count += 1
            self._mem_limit = (
                psutil.virtual_memory().available * self._limit_percent
            )

            self._logger.debug(
                "Count is %s, and mem frac is %f1.1",
                self._count,
                self.mem_frac,
            )
            if (self.mem_frac > 1) or (self._count > 100):
                self._logger.info(
                    "Time to upload (mem frac %s, and count is %s)",
                    self.mem_frac,
                    self._count,
                )
                self._upload()
        else:
            self._logger.warning("File is None, not adding")

    def _upload(self):
        self._logger.debug("%s files to upload", len(self._objects))
        nodisk_upload(
            self._objects,
            self._parentid,
            self._config_path,
            connection=self._conn,
        )
        self._objects = []
        self._mem_count = 0

    def finish(self):
        """Cleanup"""
        self._upload()


def find_datefield(text_string):
    """Extract possible date at end of string

    Args:
        text_string (str): string with possible date

    Returns:
        str| None: date as string or None
    """
    datesearch = re.search(".*_([0-9]{8})$", text_string)
    if datesearch is not None:
        date = datesearch.group(1)
    else:
        date = None
    return date


<<<<<<< HEAD
=======
def generate_meta(config, datafile_path, tagname, obj, content):
    """Generate metadata for object

    Args:
        config (dict): the metadata required
        datafile_path (str): path to datafile or relative
        tagname (str): the tagname
        obj (object): object eligible for dataio

    Returns:
        dict: the metadata to export
    """
    name = give_name(datafile_path)
    exp_args = {
        "config": config,
        "name": name,
        "tagname": tagname,
        "content": content,
    }

    datefield = find_datefield(tagname)
    if datefield is not None:
        exp_args["timedata"] = [[datefield]]

    exd = ExportData(**exp_args)
    metadata = exd.generate_metadata(obj)
    relative_parent = str(Path(datafile_path).parents[2]).replace(
        str(Path(datafile_path).parents[4]), ""
    )
    metadata["file"] = {
        "relative_path": f"{relative_parent}/{name}--{tagname}".lower()
    }
    return metadata


>>>>>>> fd86eeb4
def nodisk_upload(files, parent_id, config_path, env="prod", connection=None):
    """Upload files to sumo

    Args:
        files (list): should contain only SumoFile objects
        parent_id (str): uuid of parent object
        connection (str): client to upload with
    """
    logger = logging.getLogger(__name__ + ".nodisk_upload")
    if len(files) > 0:
        logger.info("Uploading %s files to parent %s", len(files), parent_id)
        if connection is None:
            connection = SumoConnection(env=env)
        status = upload_files(
            files, parent_id, connection, config_path=config_path
        )
        print("Status after upload: ", end="\n--------------\n")
        for state, obj_status in status.items():
            print(f"{state}: {len(obj_status)}")
    else:
        logger.info("No passed files, nothing to do here")


def give_name(datafile_path: str) -> str:
    """Return name to assign in metadata

    Args:
        datafile_path (str): path to the simulator datafile

    Returns:
        str: derived name
    """
    datafile_path_posix = Path(datafile_path)
    base_name = datafile_path_posix.name.replace(
        datafile_path_posix.suffix, ""
    )
    while base_name[-1].isdigit() or base_name.endswith("-"):
        base_name = base_name[:-1]
    return base_name


DOCS_BASE_URL = (
    "https://fmu-sumo-sim2sumo.readthedocs.io/en/latest/sim2sumo.html"
)


def validate_sim2sumo_config(config):
    datafiles = config.get("datafile", [])
    if not isinstance(datafiles, list):
        raise ValueError(
            "Config error: datafile must be a list."
            " See documentation for examples: "
            f" {DOCS_BASE_URL}#datafile"
        )

    datatypes = config.get("datatypes", [])
    if not isinstance(datatypes, list):
        raise ValueError(
            "Config error: datatypes must be a list."
            " See documentation for examples: "
            f" {DOCS_BASE_URL}#datatypes"
        )<|MERGE_RESOLUTION|>--- conflicted
+++ resolved
@@ -7,6 +7,7 @@
 import psutil
 import yaml
 
+from fmu.dataio import ExportData
 from fmu.sumo.uploader import SumoConnection
 from fmu.sumo.uploader._upload_files import upload_files
 from fmu.sumo.sim2sumo._special_treatments import (
@@ -75,10 +76,6 @@
     filtered["arrow"] = kwargs.get(
         "arrow", True
     )  # defaulting of arrow happens here
-<<<<<<< HEAD
-    logger.debug("After filtering options for %s: %s", submod, filtered)
-=======
->>>>>>> fd86eeb4
     non_options = [key for key in kwargs if key not in filtered]
     if len(non_options) > 0:
         logger.warning(
@@ -136,11 +133,7 @@
             else:
                 for filetype in valid_filetypes:
                     if not full_path.is_dir():
-<<<<<<< HEAD
-                        # Search for valid files within the directory with partly filename
-=======
                         # Search for valid files within the directory
->>>>>>> fd86eeb4
                         datafiles.extend(
                             [
                                 f
@@ -166,11 +159,6 @@
         if stem not in unique_stems:
             unique_stems.add(stem)
             unique_datafiles.append(datafile.resolve())  # Resolve to full path
-<<<<<<< HEAD
-        else:
-            logger.warning("Name %s from file %s already used", stem, datafile)
-=======
->>>>>>> fd86eeb4
 
     logger.info(f"Using datafiles: {str(unique_datafiles)} ")
     return unique_datafiles
@@ -192,22 +180,6 @@
     grid3d = simconfig.get("grid3d", False)
 
     # Use the provided datafile or datatype if given, otherwise use simconfig
-<<<<<<< HEAD
-    datafile = (
-        datafile if datafile is not None else simconfig.get("datafile", None)
-    )
-    datatype = (
-        datatype if datatype is not None else simconfig.get("datatypes", None)
-    )
-
-    if datatype is None:
-        submods = simconfig.get("datatypes", ["summary", "rft", "satfunc"])
-
-        if submods == "all":
-            submods = SUBMODULES
-    elif isinstance(datatype, list):
-        submods = datatype
-=======
     datafile = simconfig.get("datafile", None)
     datatype = simconfig.get("datatypes", None)
 
@@ -217,7 +189,6 @@
         default_submods = SUBMODULES
     elif isinstance(datatype, list):
         default_submods = datatype
->>>>>>> fd86eeb4
     else:
         default_submods = [datatype]
 
@@ -241,18 +212,6 @@
             else:
                 paths += find_datafiles(path)
     else:
-<<<<<<< HEAD
-        # If datafile is not a dictionary, use the existing logic
-        datafiles_paths = find_datafiles(datafile)
-        for datafile_path in datafiles_paths:
-            sim2sumoconfig[datafile_path] = {}
-            for submod in submods or []:
-                options = simconfig.get("options", {"arrow": True})
-                sim2sumoconfig[datafile_path][submod] = filter_options(
-                    submod, options
-                )
-            sim2sumoconfig[datafile_path]["grid3d"] = grid3d
-=======
         paths += find_datafiles(datafile)
 
     for datafile_path in paths:
@@ -263,7 +222,6 @@
                 submod, options
             )
         sim2sumoconfig[datafile_path]["grid3d"] = grid3d
->>>>>>> fd86eeb4
 
     return sim2sumoconfig
 
@@ -376,8 +334,6 @@
     return date
 
 
-<<<<<<< HEAD
-=======
 def generate_meta(config, datafile_path, tagname, obj, content):
     """Generate metadata for object
 
@@ -413,7 +369,6 @@
     return metadata
 
 
->>>>>>> fd86eeb4
 def nodisk_upload(files, parent_id, config_path, env="prod", connection=None):
     """Upload files to sumo
 
