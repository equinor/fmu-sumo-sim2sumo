--- conflicted
+++ resolved
@@ -7,11 +7,6 @@
 import psutil
 import yaml
 
-<<<<<<< HEAD
-
-=======
-from fmu.dataio import ExportData
->>>>>>> 5b30fb85
 from fmu.sumo.uploader import SumoConnection
 from fmu.sumo.uploader._upload_files import upload_files
 from fmu.sumo.sim2sumo._special_treatments import (
@@ -419,88 +414,6 @@
     return date
 
 
-<<<<<<< HEAD
-def convert_2_sumo_file(obj, converter, metacreator, meta_args):
-    """Convert object to sumo file
-
-    Args:
-        obj (object): the object
-        converter (func): function to convert to bytestring
-        metacreator (func): the function that creates the metadata
-        meta_args (iterable): arguments for generating metadata
-
-    Returns:
-        SumoFile: file containing obj
-    """
-    logger = logging.getLogger(__name__ + ".convert_2_sumo_file")
-    logger.debug("Obj type: %s", type(obj))
-    logger.debug("Convert function %s", converter)
-    logger.debug("Meta function %s", metacreator)
-    logger.debug("Arguments for creating metadata %s", meta_args)
-    if obj is None:
-        logger.warning("Nothing to do with None object")
-        return obj
-    bytestring = converter(obj)
-    metadata = metacreator(*meta_args)
-    logger.debug("Metadata created")
-    assert isinstance(
-        metadata, dict
-    ), f"meta should be dict, but is {type(metadata)}"
-    assert isinstance(
-        bytestring, bytes
-    ), f"bytestring should be bytes, but is {type(bytestring)}"
-    sumo_file = FileOnJob(bytestring, metadata)
-    logger.debug("Init of sumo file")
-    sumo_file.path = metadata["file"]["relative_path"]
-    sumo_file.metadata_path = ""
-    sumo_file.size = len(sumo_file.byte_string)
-    logger.debug("Returning from func")
-    return sumo_file
-=======
-def generate_meta(config, datafile_path, tagname, obj, content):
-    """Generate metadata for object
-
-    Args:
-        config (dict): the metadata required
-        datafile_path (str): path to datafile or relative
-        tagname (str): the tagname
-        obj (object): object eligible for dataio
-
-    Returns:
-        dict: the metadata to export
-    """
-    logger = logging.getLogger(__name__ + ".generate_meta")
-    logger.info("Obj of type: %s", type(obj))
-    logger.info("Generating metadata")
-    logger.info("Content: %s", content)
-    logger.debug("Config: %s", config)
-    logger.debug("datafile_path: %s", datafile_path)
-    logger.info("tagname: %s", tagname)
-    name = give_name(datafile_path)
-    exp_args = {
-        "config": config,
-        "name": name,
-        "tagname": tagname,
-        "content": content,
-    }
-
-    datefield = find_datefield(tagname)
-    if datefield is not None:
-        exp_args["timedata"] = [[datefield]]
-
-    exd = ExportData(**exp_args)
-    metadata = exd.generate_metadata(obj)
-    relative_parent = str(Path(datafile_path).parents[2]).replace(
-        str(Path(datafile_path).parents[4]), ""
-    )
-    metadata["file"] = {
-        "relative_path": f"{relative_parent}/{name}--{tagname}".lower()
-    }
-    logger.debug("Generated metadata are:\n%s", metadata)
-    return metadata
->>>>>>> 5b30fb85
-
-
 def nodisk_upload(files, parent_id, config_path, env="prod", connection=None):
     """Upload files to sumo
 
