"""Common functions for the other sim2sumo modules"""

import logging
import re
from pathlib import Path

import psutil
import yaml

from fmu.dataio import ExportData
from fmu.sumo.uploader import SumoConnection
from fmu.sumo.uploader._upload_files import upload_files
from fmu.sumo.sim2sumo._special_treatments import (
    SUBMOD_DICT,
    SUBMODULES,
)

from res2df.common import convert_lyrlist_to_zonemap, parse_lyrfile


def yaml_load(file_name):
    """Load yaml config file into dict

    Args:
        file_name (str): name of yaml file

    Returns:
        dict: the read results
    """
    logger = logging.getLogger(__file__ + ".yaml_load")
    config = {}
    try:
        with open(file_name, "r", encoding="utf-8") as yam:
            config = yaml.safe_load(yam)
    except OSError:
        logger.warning("Cannot open file, will return empty dict")
    return config


def get_case_uuid(file_path, parent_level=4):
    """Get case uuid from case metadata file

    Args:
        file_path (str): path to file in ensemble
        parent_level (int, optional): nr of levels to move down to root. Defaults to 4.

    Returns:
        str: the case uuid
    """
    case_meta_path = (
        Path(file_path).parents[parent_level] / "share/metadata/fmu_case.yml"
    )
    case_meta = yaml_load(case_meta_path)
    uuid = case_meta["fmu"]["case"]["uuid"]
    return uuid


def filter_options(submod, kwargs):
    """Filter options sent to res2df per given submodule

    Args:
        submod (str): the submodule to call
        kwargs (dict): the options passed

    Returns:
        dict: options relevant for given submod
    """
    logger = logging.getLogger(__file__ + ".filter_options")
    submod_options = SUBMOD_DICT[submod]["options"]
    logger.debug("Available options for %s are %s", submod, submod_options)
    logger.debug("Input: %s", kwargs)
    filtered = {
        key: value
        for key, value in kwargs.items()
        if (key in submod_options) or key in ["arrow", "md_log_file"]
    }
    filtered["arrow"] = kwargs.get("arrow", True)  # defaulting of arrow happens here
    logger.debug("After filtering options for %s: %s", submod, filtered)
    non_options = [key for key in kwargs if key not in filtered]
    if len(non_options) > 0:
        logger.warning(
            "Filtered out options %s for %s, these are not valid",
            non_options,
            submod,
        )

    if "zonemap" in filtered:
        filtered["zonemap"] = convert_lyrlist_to_zonemap(
            parse_lyrfile(filtered["zonemap"])
        )
    return filtered


def find_datafiles(seedpoint=None):
    """Find datafiles relative to an optional seedpoint or the current working directory.

    Args:
        seedpoint (str|Path|list, optional): Specific file, list of directories, or single directory to search for datafiles.

    Returns:
        list: The datafiles found with unique stem names, as full paths.
    """
<<<<<<< HEAD
    logger = logging.getLogger(__file__ + ".find_datafiles")
    valid_filetypes = [".DATA", ".afi", ".in"]
    datafiles = []
    cwd = Path().cwd()  # Get the current working directory

    if isinstance(seedpoint, dict):
        # Extract the values (paths) from the dictionary and treat them as a list
        seedpoint = list(seedpoint.values())
    if isinstance(seedpoint, list):
        # If seedpoint is a list, ensure all elements are strings or Path objects
        seedpoint = [Path(sp) for sp in seedpoint]

    if seedpoint:
        for sp in seedpoint:
            full_path = (
                cwd / sp if not sp.is_absolute() else sp
            )  # Make the path absolute

            if full_path.is_file() and full_path.suffix in valid_filetypes:
                # Add the file if it has a valid filetype
                datafiles.append(full_path)
            else:
                # Search for valid files within the directory or partly filename
                for filetype in valid_filetypes:
                    datafiles.extend(full_path.rglob(f"*{filetype}"))
    else:
        # Search the current working directory if no seedpoint is provided
        for filetype in valid_filetypes:
            datafiles.extend(cwd.rglob(f"*/*/*{filetype}"))
=======
    logger = logging.getLogger(__file__ + ".find_full_path")
    data_name = give_name(datafile)
    try:
        return paths[data_name]
    except KeyError:
        logger.warning(
            "Datafile %s, with derived name %s, not found in %s, have to skip",
            datafile,
            data_name,
            paths,
        )
        return None


def find_datafile_paths():
    """Find all simulator paths

    Returns:
        dict: key is name to use in sumo, value full path to file
    """
    logger = logging.getLogger(__file__ + ".find_datafile_paths")
    paths = {}
    for data_path in find_datafiles_no_seedpoint():
        name = give_name(data_path)
>>>>>>> 5b30fb85

    # Filter out files with duplicate stems, keeping the first occurrence
    unique_stems = set()
    unique_datafiles = []
    for datafile in datafiles:
        stem = datafile.with_suffix("").stem
        if stem not in unique_stems:
            unique_stems.add(stem)
            unique_datafiles.append(datafile.resolve())  # Resolve to full path
        else:
<<<<<<< HEAD
            logger.info(
                f"Not using duplicate {str(stem)} from {str(datafile.resolve())}"
=======
            logger.warning(
                "Name %s from file %s already used", name, data_path
>>>>>>> 5b30fb85
            )

    logger.info(f"Using datafiles: {str(unique_datafiles)} ")
    return unique_datafiles


def create_config_dict(config, datafile=None, datatype=None):
    """Read config settings and make dictionary for use when exporting.

    Args:
        config (dict): the settings for export of simulator results.
        datafile (str|Path|list, None): overrule with one datafile or list of datafiles.
        datatype (str|list, None): overrule with one datatype or a list of datatypes.

    Returns:
        dict: dictionary with key as path to datafile, value as dict of
              submodule and option.
    """
    logger = logging.getLogger(__file__ + ".create_config_dict")
    simconfig = config.get("sim2sumo", {})
<<<<<<< HEAD
=======
    logger.debug("sim2sumo config %s", simconfig)
>>>>>>> 5b30fb85
    grid3d = simconfig.get("grid3d", False)

    # Use the provided datafile or datatype if given, otherwise use simconfig
    datafile = datafile if datafile is not None else simconfig.get("datafile", {})
    datatype = datatype if datatype is not None else simconfig.get("datatypes", None)

    if datatype is None:
        submods = simconfig.get("datatypes", ["summary", "rft", "satfunc"])

        if submods == "all":
            submods = SUBMODULES
    elif isinstance(datatype,list):
        submods = datatype
    else:
        submods = [datatype]

    logger.debug("Submodules to extract with: %s", submods)

    # Initialize the dictionary to hold the configuration for each datafile
    sim2sumoconfig = {}

    # If datafile is a dictionary, iterate over its items
    if isinstance(datafile, dict):
        for filepath, submods in datafile.items():
            # Convert the filepath to a Path object
            path = Path(filepath)

            if path.is_file():
                # If the path is a file, use it directly, not checking filetype
                datafiles = [path]
            # If the path is a directory or part of filename, find all matches
            else:
                datafiles = find_datafiles(path)

            # Create config entries for each datafile
            for datafile_path in datafiles:
                sim2sumoconfig[datafile_path] = {}
                for submod in submods:
                    # Use the global options or default to {"arrow": True}
                    options = simconfig.get("options", {"arrow": True})
                    sim2sumoconfig[datafile_path][submod] = filter_options(
                        submod, options
                    )
                sim2sumoconfig[datafile_path]["grid3d"] = grid3d
    else:
        # If datafile is not a dictionary, use the existing logic
        datafiles_paths = find_datafiles(datafile)
        for datafile_path in datafiles_paths:
            sim2sumoconfig[datafile_path] = {}
            for submod in datatype or []:
                options = simconfig.get("options", {"arrow": True})
                sim2sumoconfig[datafile_path][submod] = filter_options(submod, options)
            sim2sumoconfig[datafile_path]["grid3d"] = grid3d

    return sim2sumoconfig


class Dispatcher:
    """Controls upload to sumo"""

    def __init__(
        self,
        datafile,
        env,
        config_path="fmuconfig/output/global_variables.yml",
        token=None,
    ):
        self._logger = logging.getLogger(__name__ + ".Dispatcher")
        self._limit_percent = 0.5
        self._parentid = get_case_uuid(Path.cwd(), parent_level=1)
        self._conn = SumoConnection(env=env, token=token)
        self._env = env
        self._mem_limit = psutil.virtual_memory().available * self._limit_percent
        self._config_path = config_path

        self._mem_count = 0
        self._count = 0
        self._objects = []
        self._logger.info("Init, parent is %s, and env is %s", self.parentid, self.env)

    @property
    def parentid(self):
        """Return parentid"""
        return self._parentid

    @property
    def env(self):
        """Return env"""
        return self._env

    @property
    def mem_frac(self):
        """Calculate fraction of memory

        Returns:
            float: fraction of available memory
        """
        return self._mem_count / self._mem_limit

    def add(self, file):
        """Add file

        Args:
            file (SumoFile): file to add
        """
        if file is not None:
            self._mem_count += file.size
            self._objects.append(file)
            self._count += 1
            self._mem_limit = psutil.virtual_memory().available * self._limit_percent

            self._logger.debug(
                "Count is %s, and mem frac is %f1.1",
                self._count,
                self.mem_frac,
            )
            if (self.mem_frac > 1) or (self._count > 100):
                self._logger.info(
                    "Time to upload (mem frac %s, and count is %s)",
                    self.mem_frac,
                    self._count,
                )
                self._upload()
        else:
            self._logger.warning("File is None, not adding")

    def _upload(self):
        self._logger.debug("%s files to upload", len(self._objects))
        nodisk_upload(
            self._objects,
            self._parentid,
            self._config_path,
            connection=self._conn,
        )
        self._objects = []
        self._mem_count = 0

    def finish(self):
        """Cleanup"""
        self._upload()


def find_datefield(text_string):
    """Extract possible date at end of string

    Args:
        text_string (str): string with possible date

    Returns:
        str| None: date as string or None
    """
    datesearch = re.search(".*_([0-9]{8})$", text_string)
    if datesearch is not None:
        date = datesearch.group(1)
    else:
        date = None
    return date


def generate_meta(config, datafile_path, tagname, obj, content):
    """Generate metadata for object

    Args:
        config (dict): the metadata required
        datafile_path (str): path to datafile or relative
        tagname (str): the tagname
        obj (object): object eligible for dataio

    Returns:
        dict: the metadata to export
    """
    logger = logging.getLogger(__name__ + ".generate_meta")
    logger.info("Obj of type: %s", type(obj))
    logger.info("Generating metadata")
    logger.info("Content: %s", content)
    logger.debug("Config: %s", config)
    logger.debug("datafile_path: %s", datafile_path)
    logger.info("tagname: %s", tagname)
    name = give_name(datafile_path)
    exp_args = {
        "config": config,
        "name": name,
        "tagname": tagname,
        "content": content,
    }

    datefield = find_datefield(tagname)
    if datefield is not None:
        exp_args["timedata"] = [[datefield]]

    exd = ExportData(**exp_args)
    metadata = exd.generate_metadata(obj)
    relative_parent = str(Path(datafile_path).parents[2]).replace(
        str(Path(datafile_path).parents[4]), ""
    )
    metadata["file"] = {"relative_path": f"{relative_parent}/{name}--{tagname}".lower()}
    logger.debug("Generated metadata are:\n%s", metadata)
    return metadata


<<<<<<< HEAD
def convert_2_sumo_file(obj, converter, metacreator, meta_args):
    """Convert object to sumo file

    Args:
        obj (object): the object
        converter (func): function to convert to bytestring
        metacreator (func): the function that creates the metadata
        meta_args (iterable): arguments for generating metadata

    Returns:
        SumoFile: file containing obj
    """
    logger = logging.getLogger(__name__ + ".convert_2_sumo_file")
    logger.debug("Obj type: %s", type(obj))
    logger.debug("Convert function %s", converter)
    logger.debug("Meta function %s", metacreator)
    logger.debug("Arguments for creating metadata %s", meta_args)
    if obj is None:
        logger.warning("Nothing to do with None object")
        return obj
    bytestring = converter(obj)
    metadata = metacreator(*meta_args)
    logger.debug("Metadata created")
    assert isinstance(metadata, dict), f"meta should be dict, but is {type(metadata)}"
    assert isinstance(
        bytestring, bytes
    ), f"bytestring should be bytes, but is {type(bytestring)}"
    sumo_file = FileOnJob(bytestring, metadata)
    logger.debug("Init of sumo file")
    sumo_file.path = metadata["file"]["relative_path"]
    sumo_file.metadata_path = ""
    sumo_file.size = len(sumo_file.byte_string)
    logger.debug("Returning from func")
    return sumo_file


=======
>>>>>>> 5b30fb85
def nodisk_upload(files, parent_id, config_path, env="prod", connection=None):
    """Upload files to sumo

    Args:
        files (list): should contain only SumoFile objects
        parent_id (str): uuid of parent object
        connection (str): client to upload with
    """
    logger = logging.getLogger(__name__ + ".nodisk_upload")
    logger.info("%s files to upload", len(files))
    logger.info("Uploading to parent %s", parent_id)
    if len(files) > 0:
        if connection is None:
            connection = SumoConnection(env=env)
        status = upload_files(files, parent_id, connection, config_path=config_path)
        print("Status after upload: ", end="\n--------------\n")
        for state, obj_status in status.items():
            print(f"{state}: {len(obj_status)}")
    else:
        logger.info("No passed files, nothing to do here")


def give_name(datafile_path: str) -> str:
    """Return name to assign in metadata

    Args:
        datafile_path (str): path to the simulator datafile

    Returns:
        str: derived name
    """
    logger = logging.getLogger(__name__ + ".give_name")
    logger.info("Giving name from path %s", datafile_path)
    datafile_path_posix = Path(datafile_path)
    base_name = datafile_path_posix.name.replace(datafile_path_posix.suffix, "")
    while base_name[-1].isdigit() or base_name.endswith("-"):
        base_name = base_name[:-1]
    logger.info("Returning name %s", base_name)
    return base_name<|MERGE_RESOLUTION|>--- conflicted
+++ resolved
@@ -100,7 +100,6 @@
     Returns:
         list: The datafiles found with unique stem names, as full paths.
     """
-<<<<<<< HEAD
     logger = logging.getLogger(__file__ + ".find_datafiles")
     valid_filetypes = [".DATA", ".afi", ".in"]
     datafiles = []
@@ -130,32 +129,6 @@
         # Search the current working directory if no seedpoint is provided
         for filetype in valid_filetypes:
             datafiles.extend(cwd.rglob(f"*/*/*{filetype}"))
-=======
-    logger = logging.getLogger(__file__ + ".find_full_path")
-    data_name = give_name(datafile)
-    try:
-        return paths[data_name]
-    except KeyError:
-        logger.warning(
-            "Datafile %s, with derived name %s, not found in %s, have to skip",
-            datafile,
-            data_name,
-            paths,
-        )
-        return None
-
-
-def find_datafile_paths():
-    """Find all simulator paths
-
-    Returns:
-        dict: key is name to use in sumo, value full path to file
-    """
-    logger = logging.getLogger(__file__ + ".find_datafile_paths")
-    paths = {}
-    for data_path in find_datafiles_no_seedpoint():
-        name = give_name(data_path)
->>>>>>> 5b30fb85
 
     # Filter out files with duplicate stems, keeping the first occurrence
     unique_stems = set()
@@ -166,13 +139,8 @@
             unique_stems.add(stem)
             unique_datafiles.append(datafile.resolve())  # Resolve to full path
         else:
-<<<<<<< HEAD
-            logger.info(
-                f"Not using duplicate {str(stem)} from {str(datafile.resolve())}"
-=======
             logger.warning(
-                "Name %s from file %s already used", name, data_path
->>>>>>> 5b30fb85
+                "Name %s from file %s already used", stem, datafile
             )
 
     logger.info(f"Using datafiles: {str(unique_datafiles)} ")
@@ -193,10 +161,7 @@
     """
     logger = logging.getLogger(__file__ + ".create_config_dict")
     simconfig = config.get("sim2sumo", {})
-<<<<<<< HEAD
-=======
     logger.debug("sim2sumo config %s", simconfig)
->>>>>>> 5b30fb85
     grid3d = simconfig.get("grid3d", False)
 
     # Use the provided datafile or datatype if given, otherwise use simconfig
@@ -397,45 +362,6 @@
     return metadata
 
 
-<<<<<<< HEAD
-def convert_2_sumo_file(obj, converter, metacreator, meta_args):
-    """Convert object to sumo file
-
-    Args:
-        obj (object): the object
-        converter (func): function to convert to bytestring
-        metacreator (func): the function that creates the metadata
-        meta_args (iterable): arguments for generating metadata
-
-    Returns:
-        SumoFile: file containing obj
-    """
-    logger = logging.getLogger(__name__ + ".convert_2_sumo_file")
-    logger.debug("Obj type: %s", type(obj))
-    logger.debug("Convert function %s", converter)
-    logger.debug("Meta function %s", metacreator)
-    logger.debug("Arguments for creating metadata %s", meta_args)
-    if obj is None:
-        logger.warning("Nothing to do with None object")
-        return obj
-    bytestring = converter(obj)
-    metadata = metacreator(*meta_args)
-    logger.debug("Metadata created")
-    assert isinstance(metadata, dict), f"meta should be dict, but is {type(metadata)}"
-    assert isinstance(
-        bytestring, bytes
-    ), f"bytestring should be bytes, but is {type(bytestring)}"
-    sumo_file = FileOnJob(bytestring, metadata)
-    logger.debug("Init of sumo file")
-    sumo_file.path = metadata["file"]["relative_path"]
-    sumo_file.metadata_path = ""
-    sumo_file.size = len(sumo_file.byte_string)
-    logger.debug("Returning from func")
-    return sumo_file
-
-
-=======
->>>>>>> 5b30fb85
 def nodisk_upload(files, parent_id, config_path, env="prod", connection=None):
     """Upload files to sumo
 
