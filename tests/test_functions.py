--- conflicted
+++ resolved
@@ -184,12 +184,8 @@
     )
     sumo_conn = SumoConnection(env="dev", token=token)
     nodisk_upload([file], case_uuid, "dev", connection=sumo_conn)
-<<<<<<< HEAD
+    sleep(SLEEP_TIME)
     obj = get_sumo_object(sumo, case_uuid, "FIPNUM", "EIGHTCELLS")
-=======
-    sleep(SLEEP_TIME)
-    obj = get_sumo_object(sumo, case_uuid, "EIGHTCELLS", "FIPNUM")
->>>>>>> 5b30fb85
     prop = gridproperty_from_file(obj)
     assert isinstance(
         prop, GridProperty
